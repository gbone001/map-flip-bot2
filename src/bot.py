--- conflicted
+++ resolved
@@ -7,10 +7,10 @@
 from discord.ext import commands
 from dotenv import load_dotenv
 
-<<<<<<< HEAD
-from .tcp_client import TcpRconClient
-from .crcon_http import CrconHttpClient
-from .utils.logger import setup_logger
+from src.config import ServerConfig, Settings, load_settings
+from src.handlers.control_panel import ControlPanel, setup as setup_control_panel
+from src.services.crcon_client import CrconClient
+
 
 load_dotenv()
 log = setup_logger()
@@ -175,7 +175,53 @@
     for i in range(0, len(seq), size):
         yield seq[i:i+size]
 
-## MapButtons and VariantButtons removed; replaced by dropdown-based selection
+class MapButtons(discord.ui.View):
+    def __init__(self, server_id: str, game_type: str, page: int = 0):
+        super().__init__(timeout=240)
+        self.server_id = server_id
+        self.game_type = game_type
+        self.page = page
+
+        maps = sorted({m["mapPretty"] for m in AVAILABLE_MAPS if m["gameType"] == game_type})
+        self._maps = maps
+        pages = list(chunked(maps, 25)) or [[]]
+        self._pages = pages
+        self._last_page = len(pages) - 1
+        current = pages[page]
+
+        for mp in current:
+            self.add_item(discord.ui.Button(label=mp[:80], style=discord.ButtonStyle.secondary, custom_id=f"map_{mp}"))
+
+        # Pagination controls if needed
+        if self._last_page > 0:
+            if page > 0:
+                self.add_item(discord.ui.Button(label="◀ Prev", style=discord.ButtonStyle.primary, custom_id="map_prev"))
+            if page < self._last_page:
+                self.add_item(discord.ui.Button(label="Next ▶", style=discord.ButtonStyle.primary, custom_id="map_next"))
+        self.add_item(discord.ui.Button(label="Cancel", style=discord.ButtonStyle.secondary, custom_id="map_cancel"))
+
+    async def interaction_received(self, inter: discord.Interaction, cid: str):
+        if cid == "map_prev":
+            await inter.response.edit_message(content=f"**{self.game_type}** — choose **Map** (page {self.page})", view=MapButtons(self.server_id, self.game_type, page=self.page-1))
+            return
+        if cid == "map_next":
+            await inter.response.edit_message(content=f"**{self.game_type}** — choose **Map** (page {self.page+2})", view=MapButtons(self.server_id, self.game_type, page=self.page+1))
+            return
+        if cid == "map_cancel":
+            await inter.response.edit_message(content="Cancelled.", view=None)
+            return
+        if cid.startswith("map_"):
+            map_pretty = cid[4:]
+            await start_variant_buttons(inter, self.server_id, self.game_type, map_pretty)
+
+class VariantButtons(discord.ui.View):
+    def __init__(self, server_id: str, game_type: str, map_pretty: str):
+        super().__init__(timeout=240)
+        self.server_id = server_id
+        self.game_type = game_type
+        self.map_pretty = map_pretty
+
+        variants = [m for m in AVAILABLE_MAPS if m["gameType"] == game_type and m["mapPretty"] == map_pretty]
         for v in variants:
             label = v["variant"]
             map_id = v["mapId"]
@@ -195,17 +241,19 @@
             await confirm_change_map(inter, self.server_id, self.game_type, self.map_pretty, map_id)
 
 async def start_change_map_buttons(inter: discord.Interaction, server_id: str):
-    # Start the new dropdown-based wizard
-    set_user_server(inter.user.id, server_id)
-    await start_change_map_wizard(inter, server_id)
+    v = GameTypeButtons(server_id)
+    _wire_button_callbacks(v)
+    await inter.response.send_message("Choose **Game Type**", ephemeral=True, view=v)
 
 async def start_map_buttons(inter: discord.Interaction, server_id: str, game_type: str):
-    # Deprecated: replaced by dropdown flow
-    pass
+    v = MapButtons(server_id, game_type, page=0)
+    _wire_button_callbacks(v)
+    await inter.response.edit_message(content=f"**{game_type}** — choose **Map** (page 1)", view=v)
 
 async def start_variant_buttons(inter: discord.Interaction, server_id: str, game_type: str, map_pretty: str):
-    # Deprecated: replaced by dropdown flow
-    pass
+    v = VariantButtons(server_id, game_type, map_pretty)
+    _wire_button_callbacks(v)
+    await inter.response.edit_message(content=f"**{game_type}** → **{map_pretty}** — choose **Variant / Time-of-Day**", view=v)
 
 
 class GameTypeView(discord.ui.View):
@@ -351,70 +399,6 @@
 # === Audit helper ===
 async def audit(inter: discord.Interaction, action: str, payload: dict):
     if AUDIT_CHANNEL_ID <= 0:
-=======
-from src.config import ServerConfig, Settings, load_settings
-from src.handlers.control_panel import ControlPanel, setup as setup_control_panel
-from src.services.crcon_client import CrconClient
-
-
-load_dotenv()
-settings = load_settings()
-
-
-def _prepare_servers(config: Settings) -> Dict[str, ServerConfig]:
-    servers = dict(config.servers)
-    if servers:
-        return servers
-
-    if config.crcon_base and config.crcon_token:
-        fallback = ServerConfig(
-            id="default",
-            name="Default Server",
-            crcon_base=config.crcon_base,
-            token=config.crcon_token,
-            host=config.rcon_host,
-            port=config.rcon_port,
-            rcon_password=config.rcon_password,
-        )
-        servers[fallback.id] = fallback
-    return servers
-
-
-servers = _prepare_servers(settings)
-settings.servers = servers
-
-intents = discord.Intents.none()
-intents.guilds = True
-intents.members = True
-
-bot = commands.Bot(command_prefix="!", intents=intents)
-
-panel_cog: Optional[ControlPanel] = None
-clients: Dict[str, CrconClient] = {}
-
-for server_id, server in servers.items():
-    if server.crcon_base and server.token:
-        clients[server_id] = CrconClient(server.crcon_base, server.token)
-
-
-async def _fetch_channel() -> Optional[discord.abc.Messageable]:
-    channel = bot.get_channel(settings.channel_id)
-    if channel:
-        return channel  # type: ignore[return-value]
-    try:
-        fetched = await bot.fetch_channel(settings.channel_id)
-        if isinstance(fetched, discord.abc.Messageable):
-            return fetched
-    except Exception as exc:
-        print(f"Unable to fetch channel {settings.channel_id}: {exc}")
-    return None
-
-
-@bot.event
-async def on_ready() -> None:
-    print(f"Logged in as {bot.user} (guild={settings.guild_id})")
-    if panel_cog is None:
->>>>>>> 3cd0c926
         return
     channel = await _fetch_channel()
     if not channel:
